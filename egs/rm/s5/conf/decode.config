--- conflicted
+++ resolved
@@ -1,10 +1,6 @@
 # Use wider-than-normal decoding beams for RM.
 first_beam=16.0
 beam=20.0
-<<<<<<< HEAD
-latbeam=10.0
-=======
 lattice_beam=10.0
 min_lmwt=2
-max_lmwt=10
->>>>>>> 85c5e311
+max_lmwt=10