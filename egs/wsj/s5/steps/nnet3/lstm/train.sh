#!/bin/bash


# Copyright 2012-2015  Johns Hopkins University (Author: Daniel Povey).
#           2013  Xiaohui Zhang
#           2013  Guoguo Chen
#           2014  Vimal Manohar
#           2014-2015  Vijayaditya Peddinti
# Apache 2.0.

# Terminology:
# sample - one input-output tuple, which is an input sequence and output sequence for LSTM
# frame  - one output label and the input context used to compute it

# Begin configuration section.
cmd=run.pl
num_epochs=10      # Number of epochs of training;
                   # the number of iterations is worked out from this.
initial_effective_lrate=0.0003
final_effective_lrate=0.00003
<<<<<<< HEAD
=======
adaptive_shrink=true     # if true, the shrink value is increased to 1 with a rate
                         # inversely proportional to the effective_learning_rate
>>>>>>> f55eee71
num_jobs_initial=1 # Number of neural net jobs to run in parallel at the start of training
num_jobs_final=8   # Number of neural net jobs to run in parallel at the end of training
prior_subset_size=20000 # 20k samples per job, for computing priors.
num_jobs_compute_prior=10 # these are single-threaded, run on CPU.
get_egs_stage=0    # can be used for rerunning after partial
online_ivector_dir=
presoftmax_prior_scale_power=-0.25  # we haven't yet used pre-softmax prior scaling in the LSTM model
remove_egs=true  # set to false to disable removing egs after training is done.

max_models_combine=20 # The "max_models_combine" is the maximum number of models we give
  # to the final 'combine' stage, but these models will themselves be averages of
  # iteration-number ranges.

shuffle_buffer_size=5000 # This "buffer_size" variable controls randomization of the samples
                # on each iter.  You could set it to 0 or to a large value for complete
                # randomization, but this would both consume memory and cause spikes in
                # disk I/O.  Smaller is easier on disk and memory but less random.  It's
                # not a huge deal though, as samples are anyway randomized right at the start.
                # (the point of this is to get data in different minibatches on different iterations,
                # since in the preconditioning method, 2 samples in the same minibatch can
                # affect each others' gradients.

add_layers_period=2 # by default, add new layers every 2 iterations.
stage=-6
exit_stage=-100 # you can set this to terminate the training early.  Exits before running this stage

# count space-separated fields in splice_indexes to get num-hidden-layers.
splice_indexes="-2,-1,0,1,2 0 0"
# Format : layer<hidden_layer>/<frame_indices>....layer<hidden_layer>/<frame_indices> "
# note: hidden layers which are composed of one or more components,
# so hidden layer indexing is different from component count

# LSTM parameters
num_lstm_layers=3
cell_dim=1024  # dimension of the LSTM cell
hidden_dim=1024  # the dimension of the fully connected hidden layer outputs
recurrent_projection_dim=256
non_recurrent_projection_dim=256
norm_based_clipping=true  # if true norm_based_clipping is used.
                          # In norm-based clipping the activation Jacobian matrix
                          # for the recurrent connections in the network is clipped
                          # to ensure that the individual row-norm (l2) does not increase
                          # beyond the clipping_threshold.
                          # If false, element-wise clipping is used.
clipping_threshold=30     # if norm_based_clipping is true this would be the maximum value of the row l2-norm,
                          # else this is the max-absolute value of each element in Jacobian.
chunk_width=20  # number of output labels in the sequence used to train an LSTM
chunk_left_context=40  # number of steps used in the estimation of LSTM state before prediction of the first label
label_delay=5  # the lstm output is used to predict the label with the specified delay
lstm_delay=" -1 -2 -3 "  # the delay to be used in the recurrence of lstms
                         # "-1 -2 -3" means the a three layer stacked LSTM would use recurrence connections with
                         # delays -1, -2 and -3 at layer1 lstm, layer2 lstm and layer3 lstm respectively
num_bptt_steps=    # this variable counts the number of time steps to back-propagate from the last label in the chunk
                   # it is usually same as chunk_width


# nnet3-train options
shrink=0.98  # this parameter would be used to scale the parameter matrices
<<<<<<< HEAD
shrink_threshold=0.15  # a value less than 0.25 that we compare the mean of
                       # 'deriv-avg' for sigmoid components with, and if it's
                       # less, we shrink.
max_param_change=1.0  # max param change per minibatch
=======
>>>>>>> f55eee71
num_chunk_per_minibatch=100  # number of sequences to be processed in parallel every mini-batch

samples_per_iter=20000 # this is really the number of egs in each archive.  Each eg has
                       # 'chunk_width' frames in it-- for chunk_width=20, this value (20k)
                       # is equivalent to the 400k number that we use as a default in
                       # regular DNN training.
momentum=0.5    # e.g. 0.5.  Note: we implemented it in such a way that
                # it doesn't increase the effective learning rate.
use_gpu=true    # if true, we run on GPU.
cleanup=true
egs_dir=
max_lda_jobs=10  # use no more than 10 jobs for the LDA accumulation.
lda_opts=
egs_opts=
transform_dir=     # If supplied, this dir used instead of alidir to find transforms.
cmvn_opts=  # will be passed to get_lda.sh and get_egs.sh, if supplied.
            # only relevant for "raw" features, not lda.
feat_type=raw  # or set to 'lda' to use LDA features.
align_cmd=              # The cmd that is passed to steps/nnet2/align.sh
align_use_gpu=          # Passed to use_gpu in steps/nnet2/align.sh [yes/no]
realign_times=          # List of times on which we realign.  Each time is
                        # floating point number strictly between 0 and 1, which
                        # will be multiplied by the num-iters to get an iteration
                        # number.
num_jobs_align=30       # Number of jobs for realignment

rand_prune=4.0 # speeds up LDA.

# End configuration section.

trap 'for pid in $(jobs -pr); do kill -KILL $pid; done' INT QUIT TERM

echo "$0 $@"  # Print the command line for logging

if [ -f path.sh ]; then . ./path.sh; fi
. parse_options.sh || exit 1;

if [ $# != 4 ]; then
  echo "Usage: $0 [opts] <data> <lang> <ali-dir> <exp-dir>"
  echo " e.g.: $0 data/train data/lang exp/tri3_ali exp/tri4_nnet"
  echo ""
  echo "Main options (for others, see top of script file)"
  echo "  --config <config-file>                           # config file containing options"
  echo "  --cmd (utils/run.pl|utils/queue.pl <queue opts>) # how to run jobs."
  echo "  --num-epochs <#epochs|10>                        # Number of epochs of training"
  echo "  --initial-effective-lrate <lrate|0.0003>         # effective learning rate at start of training."
  echo "  --final-effective-lrate <lrate|0.00003>          # effective learning rate at end of training."
  echo "                                                   # data, 0.00025 for large data"
  echo "  --momentum <momentum|0.5>                        # Momentum constant: note, this is "
  echo "                                                   # implemented in such a way that it doesn't"
  echo "                                                   # increase the effective learning rate."
  echo "  --num-jobs-initial <num-jobs|1>                  # Number of parallel jobs to use for neural net training, at the start."
  echo "  --num-jobs-final <num-jobs|8>                    # Number of parallel jobs to use for neural net training, at the end"
  echo "  --num-threads <num-threads|16>                   # Number of parallel threads per job, for CPU-based training (will affect"
  echo "                                                   # results as well as speed; may interact with batch size; if you increase"
  echo "                                                   # this, you may want to decrease the batch size."
  echo "  --parallel-opts <opts|\"-pe smp 16 -l ram_free=1G,mem_free=1G\">      # extra options to pass to e.g. queue.pl for processes that"
  echo "                                                   # use multiple threads... note, you might have to reduce mem_free,ram_free"
  echo "                                                   # versus your defaults, because it gets multiplied by the -pe smp argument."
  echo "  --splice-indexes <string|\"-2,-1,0,1,2 0 0\"> "
  echo "                                                   # Frame indices used for each splice layer."
  echo "                                                   # Format : <frame_indices> .... <frame_indices> "
  echo "                                                   # the number of fields determines the number of LSTM and non-recurrent layers"
  echo "                                                   # also see the --num-lstm-layers option"
  echo "                                                   # (note: we splice processed, typically 40-dimensional frames"
  echo "  --lda-dim <dim|''>                               # Dimension to reduce spliced features to with LDA"
  echo "  --realign-epochs <list-of-epochs|''>             # A list of space-separated epoch indices the beginning of which"
  echo "                                                   # realignment is to be done"
  echo "  --align-cmd (utils/run.pl|utils/queue.pl <queue opts>) # passed to align.sh"
  echo "  --align-use-gpu (yes/no)                         # specify is gpu is to be used for realignment"
  echo "  --num-jobs-align <#njobs|30>                     # Number of jobs to perform realignment"
  echo "  --stage <stage|-4>                               # Used to run a partially-completed training process from somewhere in"
  echo "                                                   # the middle."

  echo " ################### LSTM options ###################### "
  echo "  --num-lstm-layers <int|3>                        # number of LSTM layers"
  echo "  --cell-dim   <int|1024>                          # dimension of the LSTM cell"
  echo "  --hidden-dim      <int|1024>                     # the dimension of the fully connected hidden layer outputs"
  echo "  --recurrent-projection-dim  <int|256>            # the output dimension of the recurrent-projection-matrix"
  echo "  --non-recurrent-projection-dim  <int|256>        # the output dimension of the non-recurrent-projection-matrix"
  echo "  --chunk-left-context <int|40>                    # number of time-steps used in the estimation of the first LSTM state"
  echo "  --chunk-width <int|20>                           # number of output labels in the sequence used to train an LSTM"
  echo "  --norm-based-clipping <bool|true>                # if true norm_based_clipping is used."
  echo "                                                   # In norm-based clipping the activation Jacobian matrix"
  echo "                                                   # for the recurrent connections in the network is clipped"
  echo "                                                   # to ensure that the individual row-norm (l2) does not increase"
  echo "                                                   # beyond the clipping_threshold."
  echo "                                                   # If false, element-wise clipping is used."
  echo "  --num-bptt-steps <int|>                          # this variable counts the number of time steps to back-propagate from the last label in the chunk"
  echo "                                                   # it defaults to chunk_width"
  echo "  --label-delay <int|5>                            # the lstm output is used to predict the label with the specified delay"

  echo "  --lstm-delay <str|\" -1 -2 -3 \">                # the delay to be used in the recurrence of lstms"
  echo "                                                   # \"-1 -2 -3\" means the a three layer stacked LSTM would use recurrence connections with "
  echo "                                                   # delays -1, -2 and -3 at layer1 lstm, layer2 lstm and layer3 lstm respectively"
  echo "  --clipping-threshold <int|30>                    # if norm_based_clipping is true this would be the maximum value of the row l2-norm,"
  echo "                                                   # else this is the max-absolute value of each element in Jacobian."

  echo " ################### LSTM specific training options ###################### "
  echo "  --num-chunks-per-minibatch <minibatch-size|100>  # Number of sequences to be processed in parallel in a minibatch"
  echo "  --samples-per-iter <#samples|20000>              # Number of egs in each archive of data.  This times --chunk-width is"
  echo "                                                   # the number of frames processed per iteration"
<<<<<<< HEAD
  echo "  --shrink <shrink|0.98>                           # if non-zero this parameter will be used to scale the parameter matrices"
  echo "  --shrink-threshold <threshold|0.125>             # a threshold (should be between 0.0 and 0.25) that controls when to"
  echo "                                                   # do parameter shrinking."
=======
  echo "  --adaptive-shrink <shrink|true>                  # if true, adaptive shrinkage is turned on"
  echo "                                                   # the shrink value is increased to 1 with a rate"
  echo "                                                   # inversely proportional to the effective_learning_rate"
  echo "  --shrink <shrink|0.98>                           # if non-zero this parameter will be used to scale the parameter matrices"
>>>>>>> f55eee71
  echo " for more options see the script"
  exit 1;
fi

data=$1
lang=$2
alidir=$3
dir=$4

if [ ! -z "$realign_times" ]; then
  [ -z "$align_cmd" ] && echo "$0: realign_times specified but align_cmd not specified" && exit 1
  [ -z "$align_use_gpu" ] && echo "$0: realign_times specified but align_use_gpu not specified" && exit 1
fi

# Check some files.
for f in $data/feats.scp $lang/L.fst $alidir/ali.1.gz $alidir/final.mdl $alidir/tree; do
  [ ! -f $f ] && echo "$0: no such file $f" && exit 1;
done


# Set some variables.
num_leaves=`tree-info $alidir/tree 2>/dev/null | grep num-pdfs | awk '{print $2}'` || exit 1
[ -z $num_leaves ] && echo "\$num_leaves is unset" && exit 1
[ "$num_leaves" -eq "0" ] && echo "\$num_leaves is 0" && exit 1

nj=`cat $alidir/num_jobs` || exit 1;  # number of jobs in alignment dir...
# in this dir we'll have just one job.
sdata=$data/split$nj
utils/split_data.sh $data $nj

mkdir -p $dir/log
echo $nj > $dir/num_jobs
cp $alidir/tree $dir


# First work out the feature and iVector dimension, needed for tdnn config creation.
case $feat_type in
  raw) feat_dim=$(feat-to-dim --print-args=false scp:$data/feats.scp -) || \
      { echo "$0: Error getting feature dim"; exit 1; }
    ;;
  lda)  [ ! -f $alidir/final.mat ] && echo "$0: With --feat-type lda option, expect $alidir/final.mat to exist."
   # get num-rows in lda matrix, which is the lda feature dim.
   feat_dim=$(matrix-dim --print-args=false $alidir/final.mat | cut -f 1)
    ;;
  *)
   echo "$0: Bad --feat-type '$feat_type';"; exit 1;
esac
if [ -z "$online_ivector_dir" ]; then
  ivector_dim=0
else
  ivector_dim=$(feat-to-dim scp:$online_ivector_dir/ivector_online.scp -) || exit 1;
fi


if [ $stage -le -5 ]; then
  echo "$0: creating neural net configs";

  # create the config files for nnet initialization
  # note an additional space is added to splice_indexes to
  # avoid issues with the python ArgParser which can have
  # issues with negative arguments (due to minus sign)
  config_extra_opts=()
  [ ! -z "$lstm_delay" ] && config_extra_opts+=(--lstm-delay "$lstm_delay")

  steps/nnet3/lstm/make_configs.py  "${config_extra_opts[@]}" \
    --splice-indexes "$splice_indexes " \
    --num-lstm-layers $num_lstm_layers \
    --feat-dim $feat_dim \
    --ivector-dim $ivector_dim \
    --cell-dim $cell_dim \
    --hidden-dim $hidden_dim \
    --recurrent-projection-dim $recurrent_projection_dim \
    --non-recurrent-projection-dim $non_recurrent_projection_dim \
    --norm-based-clipping $norm_based_clipping \
    --clipping-threshold $clipping_threshold \
    --num-targets $num_leaves \
    --label-delay $label_delay \
   $dir/configs || exit 1;
  # Initialize as "raw" nnet, prior to training the LDA-like preconditioning
  # matrix.  This first config just does any initial splicing that we do;
  # we do this as it's a convenient way to get the stats for the 'lda-like'
  # transform.
  $cmd $dir/log/nnet_init.log \
    nnet3-init --srand=-2 $dir/configs/init.config $dir/init.raw || exit 1;
fi
# sourcing the "vars" below sets
# model_left_context=(something)
# model_right_context=(something)
# num_hidden_layers=(something)
. $dir/configs/vars || exit 1;
left_context=$((chunk_left_context + model_left_context))
right_context=$model_right_context
context_opts="--left-context=$left_context --right-context=$right_context"

! [ "$num_hidden_layers" -gt 0 ] && echo \
 "$0: Expected num_hidden_layers to be defined" && exit 1;

[ -z "$transform_dir" ] && transform_dir=$alidir

if [ $stage -le -4 ] && [ -z "$egs_dir" ]; then
  extra_opts=()
  [ ! -z "$cmvn_opts" ] && extra_opts+=(--cmvn-opts "$cmvn_opts")
  [ ! -z "$feat_type" ] && extra_opts+=(--feat-type $feat_type)
  [ ! -z "$online_ivector_dir" ] && extra_opts+=(--online-ivector-dir $online_ivector_dir)
  extra_opts+=(--transform-dir $transform_dir)
  extra_opts+=(--left-context $left_context)
  extra_opts+=(--right-context $right_context)
  extra_opts+=(--valid-left-context $((chunk_width + left_context)))

  # Note: in RNNs we process sequences of labels rather than single label per sample
  echo "$0: calling get_egs.sh"
  steps/nnet3/get_egs.sh $egs_opts "${extra_opts[@]}" \
      --cmd "$cmd" $egs_opts \
      --stage $get_egs_stage \
      --samples-per-iter $samples_per_iter \
      --frames-per-eg $chunk_width \
      $data $alidir $dir/egs || exit 1;
fi

[ -z $egs_dir ] && egs_dir=$dir/egs

if [ "$feat_dim" != "$(cat $egs_dir/info/feat_dim)" ]; then
  echo "$0: feature dimension mismatch with egs, $feat_dim vs $(cat $egs_dir/info/feat_dim)";
  exit 1;
fi
if [ "$ivector_dim" != "$(cat $egs_dir/info/ivector_dim)" ]; then
  echo "$0: ivector dimension mismatch with egs, $ivector_dim vs $(cat $egs_dir/info/ivector_dim)";
  exit 1;
fi

# copy any of the following that exist, to $dir.
cp $egs_dir/{cmvn_opts,splice_opts,final.mat} $dir 2>/dev/null

# confirm that the egs_dir has the necessary context (especially important if
# the --egs-dir option was used on the command line).
egs_left_context=$(cat $egs_dir/info/left_context) || exit -1
egs_right_context=$(cat $egs_dir/info/right_context) || exit -1
 ( [ $egs_left_context -lt $left_context ] || \
   [ $egs_right_context -lt $right_context ] ) && \
   echo "$0: egs in $egs_dir have too little context" && exit -1;

chunk_width=$(cat $egs_dir/info/frames_per_eg) || { echo "error: no such file $egs_dir/info/frames_per_eg"; exit 1; }
num_archives=$(cat $egs_dir/info/num_archives) || { echo "error: no such file $egs_dir/info/num_archives"; exit 1; }

[ $num_jobs_initial -gt $num_jobs_final ] && \
  echo "$0: --initial-num-jobs cannot exceed --final-num-jobs" && exit 1;

[ $num_jobs_final -gt $num_archives ] && \
  echo "$0: --final-num-jobs cannot exceed #archives $num_archives." && exit 1;


if [ $stage -le -3 ]; then
  echo "$0: getting preconditioning matrix for input features."
  num_lda_jobs=$num_archives
  [ $num_lda_jobs -gt $max_lda_jobs ] && num_lda_jobs=$max_lda_jobs

  # Write stats with the same format as stats for LDA.
  $cmd JOB=1:$num_lda_jobs $dir/log/get_lda_stats.JOB.log \
      nnet3-acc-lda-stats --rand-prune=$rand_prune \
        $dir/init.raw "ark:$egs_dir/egs.JOB.ark" $dir/JOB.lda_stats || exit 1;

  all_lda_accs=$(for n in $(seq $num_lda_jobs); do echo $dir/$n.lda_stats; done)
  $cmd $dir/log/sum_transform_stats.log \
    sum-lda-accs $dir/lda_stats $all_lda_accs || exit 1;

  rm $all_lda_accs || exit 1;

  # this computes a fixed affine transform computed in the way we described in
  # Appendix C.6 of http://arxiv.org/pdf/1410.7455v6.pdf; it's a scaled variant
  # of an LDA transform but without dimensionality reduction.
  $cmd $dir/log/get_transform.log \
     nnet-get-feature-transform $lda_opts $dir/lda.mat $dir/lda_stats || exit 1;

  ln -sf ../lda.mat $dir/configs/lda.mat
fi


if [ $stage -le -2 ]; then
  echo "$0: preparing initial vector for FixedScaleComponent before softmax"
  echo "  ... using priors^$presoftmax_prior_scale_power and rescaling to average 1"

  # obtains raw pdf count
  $cmd JOB=1:$nj $dir/log/acc_pdf.JOB.log \
     ali-to-post "ark:gunzip -c $alidir/ali.JOB.gz|" ark:- \| \
     post-to-tacc --per-pdf=true  $alidir/final.mdl ark:- $dir/pdf_counts.JOB || exit 1;
  $cmd $dir/log/sum_pdf_counts.log \
       vector-sum --binary=false $dir/pdf_counts.* $dir/pdf_counts || exit 1;
  rm $dir/pdf_counts.*

  awk -v power=$presoftmax_prior_scale_power -v smooth=0.01 \
     '{ for(i=2; i<=NF-1; i++) { count[i-2] = $i;  total += $i; }
        num_pdfs=NF-2;  average_count = total/num_pdfs;
        for (i=0; i<num_pdfs; i++) stot += (scale[i] = (count[i] + smooth * average_count)^power)
        printf " [ "; for (i=0; i<num_pdfs; i++) printf("%f ", scale[i]*num_pdfs/stot); print "]" }' \
     $dir/pdf_counts > $dir/presoftmax_prior_scale.vec
  ln -sf ../presoftmax_prior_scale.vec $dir/configs/presoftmax_prior_scale.vec
fi

if [ $stage -le -1 ]; then
  # Add the first layer; this will add in the lda.mat and
  # presoftmax_prior_scale.vec.
  $cmd $dir/log/add_first_layer.log \
       nnet3-init --srand=-3 $dir/init.raw $dir/configs/layer1.config $dir/0.raw || exit 1;

  # Convert to .mdl, train the transitions, set the priors.
  $cmd $dir/log/init_mdl.log \
    nnet3-am-init $alidir/final.mdl $dir/0.raw - \| \
    nnet3-am-train-transitions - "ark:gunzip -c $alidir/ali.*.gz|" $dir/0.mdl || exit 1;
fi


# set num_iters so that as close as possible, we process the data $num_epochs
# times, i.e. $num_iters*$avg_num_jobs) == $num_epochs*$num_archives,
# where avg_num_jobs=(num_jobs_initial+num_jobs_final)/2.

num_archives_to_process=$[$num_epochs*$num_archives]
num_archives_processed=0
num_iters=$[($num_archives_to_process*2)/($num_jobs_initial+$num_jobs_final)]

! [ $num_iters -gt $[$finish_add_layers_iter+2] ] \
  && echo "$0: Insufficient epochs" && exit 1

finish_add_layers_iter=$[$num_hidden_layers * $add_layers_period]

echo "$0: Will train for $num_epochs epochs = $num_iters iterations"

if $use_gpu; then
  parallel_suffix=""
  train_queue_opt="--gpu 1"
  combine_queue_opt="--gpu 1"
  prior_gpu_opt="--use-gpu=yes"
  prior_queue_opt="--gpu 1"
  parallel_train_opts=
  if ! cuda-compiled; then
    echo "$0: WARNING: you are running with one thread but you have not compiled"
    echo "   for CUDA.  You may be running a setup optimized for GPUs.  If you have"
    echo "   GPUs and have nvcc installed, go to src/ and do ./configure; make"
    exit 1
  fi
else
  echo "$0: without using a GPU this will be very slow.  nnet3 does not yet support multiple threads."
  parallel_train_opts="--use-gpu=no"
  combine_queue_opt=""  # the combine stage will be quite slow if not using
                        # GPU, as we didn't enable that program to use
                        # multiple threads.
  prior_gpu_opt="--use-gpu=no"
  prior_queue_opt=""
fi

approx_iters_per_epoch_final=$[$num_archives/$num_jobs_final]
# First work out how many iterations we want to combine over in the final
# nnet3-combine-fast invocation.  (We may end up subsampling from these if the
# number exceeds max_model_combine).  The number we use is:
# min(max(max_models_combine, approx_iters_per_epoch_final),
#     1/2 * iters_after_last_layer_added)
num_iters_combine=$max_models_combine
if [ $num_iters_combine -lt $approx_iters_per_epoch_final ]; then
   num_iters_combine=$approx_iters_per_epoch_final
fi
half_iters_after_add_layers=$[($num_iters-$finish_add_layers_iter)/2]
if [ $num_iters_combine -gt $half_iters_after_add_layers ]; then
  num_iters_combine=$half_iters_after_add_layers
fi
first_model_combine=$[$num_iters-$num_iters_combine+1]

x=0

for realign_time in $realign_times; do
  # Work out the iterations on which we will re-align, if the --realign-times
  # option was used.  This is slightly approximate.
  ! perl -e "exit($realign_time > 0.0 && $realign_time < 1.0 ? 0:1);" && \
    echo "Invalid --realign-times option $realign_times: elements must be strictly between 0 and 1.";
  # the next formula is based on the one for mix_up_iter above.
  realign_iter=$(perl -e '($j,$k,$n,$p)=@ARGV; print int(0.5 + ($j==$k ? $n*$p : $n*(sqrt((1-$p)*$j*$j+$p*$k*$k)-$j)/($k-$j))); ' $num_jobs_initial $num_jobs_final $num_iters $realign_time) || exit 1;
  realign_this_iter[$realign_iter]=$realign_time
done

cur_egs_dir=$egs_dir
[ -z $num_bptt_steps ] && num_bptt_steps=$chunk_width;
min_deriv_time=$((chunk_width - num_bptt_steps))
while [ $x -lt $num_iters ]; do
  [ $x -eq $exit_stage ] && echo "$0: Exiting early due to --exit-stage $exit_stage" && exit 0;

  this_num_jobs=$(perl -e "print int(0.5+$num_jobs_initial+($num_jobs_final-$num_jobs_initial)*$x/$num_iters);")

  ilr=$initial_effective_lrate; flr=$final_effective_lrate; np=$num_archives_processed; nt=$num_archives_to_process;
  this_effective_learning_rate=$(perl -e "print ($x + 1 >= $num_iters ? $flr : $ilr*exp($np*log($flr/$ilr)/$nt));");
  this_learning_rate=$(perl -e "print ($this_effective_learning_rate*$this_num_jobs);");

  if [ ! -z "${realign_this_iter[$x]}" ]; then
    prev_egs_dir=$cur_egs_dir
    cur_egs_dir=$dir/egs_${realign_this_iter[$x]}
  fi

  if [ $x -ge 0 ] && [ $stage -le $x ]; then
    # Set this_shrink value.
    if [ $x -eq 0 ] || nnet3-am-info --print-args=false $dir/$x.mdl | \
      perl -e "while(<>){ if (m/type=Sigmoid.+deriv-avg=.+mean=(\S+)/) { \$n++; \$tot+=\$1; } } exit(\$tot/\$n > $shrink_threshold);"; then
      this_shrink=$shrink; # e.g. avg-deriv of sigmoids was <= 0.125, so shrink.
    else
      this_shrink=1.0  # don't shrink: sigmoids are not over-saturated.
    fi
    echo "On iteration $x, learning rate is $this_learning_rate and shrink value is $this_shrink."

    if [ ! -z "${realign_this_iter[$x]}" ]; then
      time=${realign_this_iter[$x]}

      echo "Getting average posterior for purposes of adjusting the priors."
      # Note: this just uses CPUs, using a smallish subset of data.
      # always use the first egs archive, which makes the script simpler;
      # we're using different random subsets of it.
      rm $dir/post.$x.*.vec 2>/dev/null
      $cmd JOB=1:$num_jobs_compute_prior $dir/log/get_post.$x.JOB.log \
        nnet3-copy-egs --srand=JOB --frame=random $context_opts ark:$prev_egs_dir/egs.1.ark ark:- \| \
        nnet3-subset-egs --srand=JOB --n=$prior_subset_size ark:- ark:- \| \
        nnet3-merge-egs ark:- ark:- \| \
        nnet3-compute-from-egs --apply-exp=true "nnet3-am-copy --raw=true $dir/$x.mdl -|" ark:- ark:- \| \
        matrix-sum-rows ark:- ark:- \| vector-sum ark:- $dir/post.$x.JOB.vec || exit 1;

      sleep 3;  # make sure there is time for $dir/post.$x.*.vec to appear.

      $cmd $dir/log/vector_sum.$x.log \
        vector-sum $dir/post.$x.*.vec $dir/post.$x.vec || exit 1;
      rm $dir/post.$x.*.vec;

      echo "Re-adjusting priors based on computed posteriors"
      $cmd $dir/log/adjust_priors.$x.log \
        nnet3-am-adjust-priors $dir/$x.mdl $dir/post.$x.vec $dir/$x.mdl || exit 1;

      sleep 2

      steps/nnet3/align.sh --nj $num_jobs_align --cmd "$align_cmd" --use-gpu $align_use_gpu \
        --transform-dir "$transform_dir" --online-ivector-dir "$online_ivector_dir" \
        --iter $x $data $lang $dir $dir/ali_$time || exit 1

      steps/nnet3/relabel_egs.sh --cmd "$cmd" --iter $x $dir/ali_$time \
        $prev_egs_dir $cur_egs_dir || exit 1

      if $cleanup && [[ $prev_egs_dir =~ $dir/egs* ]]; then
        steps/nnet3/remove_egs.sh $prev_egs_dir
      fi
    fi

    # Set off jobs doing some diagnostics, in the background.
    # Use the egs dir from the previous iteration for the diagnostics
    $cmd $dir/log/compute_prob_valid.$x.log \
      nnet3-compute-prob "nnet3-am-copy --raw=true $dir/$x.mdl - |" \
            "ark:nnet3-merge-egs ark:$cur_egs_dir/valid_diagnostic.egs ark:- |" &
    $cmd $dir/log/compute_prob_train.$x.log \
      nnet3-compute-prob "nnet3-am-copy --raw=true $dir/$x.mdl - |" \
           "ark:nnet3-merge-egs ark:$cur_egs_dir/train_diagnostic.egs ark:- |" &

    if [ $x -gt 0 ]; then
      $cmd $dir/log/progress.$x.log \
        nnet3-info "nnet3-am-copy --raw=true $dir/$x.mdl - |" '&&' \
        nnet3-show-progress --use-gpu=no "nnet3-am-copy --raw=true $dir/$[$x-1].mdl - |" "nnet3-am-copy --raw=true $dir/$x.mdl - |" \
        "ark:nnet3-merge-egs --minibatch-size=256 ark:$cur_egs_dir/train_diagnostic.egs ark:-|" &
    fi

    echo "Training neural net (pass $x)"

    if [ $x -gt 0 ] && \
      [ $x -le $[($num_hidden_layers-1)*$add_layers_period] ] && \
      [ $[$x%$add_layers_period] -eq 0 ]; then
      do_average=false # if we've just mixed up, don't do averaging but take the
                       # best.
      cur_num_hidden_layers=$[1+$x/$add_layers_period]
      config=$dir/configs/layer$cur_num_hidden_layers.config
      raw="nnet3-am-copy --raw=true --learning-rate=$this_learning_rate $dir/$x.mdl - | nnet3-init --srand=$x - $config - |"
    else
      do_average=true
      if [ $x -eq 0 ]; then do_average=false; fi # on iteration 0, pick the best, don't average.
      raw="nnet3-am-copy --raw=true --learning-rate=$this_learning_rate $dir/$x.mdl -|"
    fi
    if $do_average; then
      this_num_chunk_per_minibatch=$num_chunk_per_minibatch
    else
      # on iteration zero or when we just added a layer, use a smaller minibatch
      # size (and we will later choose the output of just one of the jobs): the
      # model-averaging isn't always helpful when the model is changing too fast
      # (i.e. it can worsen the objective function), and the smaller minibatch
      # size will help to keep the update stable.
      this_num_chunk_per_minibatch=$[$num_chunk_per_minibatch/2];
    fi

    rm $dir/.error 2>/dev/null


    ( # this sub-shell is so that when we "wait" below,
      # we only wait for the training jobs that we just spawned,
      # not the diagnostic jobs that we spawned above.

      # We cannot easily use a single parallel SGE job to do the main training,
      # because the computation of which archive and which --frame option
      # to use for each job is a little complex, so we spawn each one separately.
      # this is no longer true for RNNs as we use do not use the --frame option
      # but we use the same script for consistency with FF-DNN code

      for n in $(seq $this_num_jobs); do
        k=$[$num_archives_processed + $n - 1]; # k is a zero-based index that we will derive
                                               # the other indexes from.
        archive=$[($k%$num_archives)+1]; # work out the 1-based archive index.
        $cmd $train_queue_opt $dir/log/train.$x.$n.log \
          nnet3-train $parallel_train_opts --print-interval=10 --momentum=$momentum \
          --max-param-change=$max_param_change \
          --optimization.min-deriv-time=$min_deriv_time "$raw" \
          "ark:nnet3-copy-egs $context_opts ark:$cur_egs_dir/egs.$archive.ark ark:- | nnet3-shuffle-egs --buffer-size=$shuffle_buffer_size --srand=$x ark:- ark:-| nnet3-merge-egs --minibatch-size=$this_num_chunk_per_minibatch --measure-output-frames=false ark:- ark:- |" \
          $dir/$[$x+1].$n.raw || touch $dir/.error &
      done
      wait
    )
    # the error message below is not that informative, but $cmd will
    # have printed a more specific one.
    [ -f $dir/.error ] && echo "$0: error on iteration $x of training" && exit 1;

    models_to_average=$(steps/nnet3/get_successful_models.py $this_num_jobs $dir/log/train.$x.%.log)
    nnets_list=
    for n in $models_to_average; do
      nnets_list="$nnets_list $dir/$[$x+1].$n.raw"
    done

    if $do_average; then
      # average the output of the different jobs.
      $cmd $dir/log/average.$x.log \
        nnet3-average $nnets_list - \| \
        nnet3-am-copy --scale=$this_shrink --set-raw-nnet=- $dir/$x.mdl $dir/$[$x+1].mdl || exit 1;
    else
      # choose the best from the different jobs.
      n=$(perl -e '($nj,$pat)=@ARGV; $best_n=1; $best_logprob=-1.0e+10; for ($n=1;$n<=$nj;$n++) {
          $fn = sprintf($pat,$n); open(F, "<$fn") || die "Error opening log file $fn";
          undef $logprob; while (<F>) { if (m/log-prob-per-frame=(\S+)/) { $logprob=$1; } }
          close(F); if (defined $logprob && $logprob > $best_logprob) { $best_logprob=$logprob;
          $best_n=$n; } } print "$best_n\n"; ' $this_num_jobs $dir/log/train.$x.%d.log) || exit 1;
      [ -z "$n" ] && echo "Error getting best model" && exit 1;
      $cmd $dir/log/select.$x.log \
        nnet3-am-copy --scale=$this_shrink --set-raw-nnet=$dir/$[$x+1].$n.raw  $dir/$x.mdl $dir/$[$x+1].mdl || exit 1;
    fi

    nnets_list=
    for n in `seq 1 $this_num_jobs`; do
      nnets_list="$nnets_list $dir/$[$x+1].$n.raw"
    done

    rm $nnets_list
    [ ! -f $dir/$[$x+1].mdl ] && exit 1;
    if [ -f $dir/$[$x-1].mdl ] && $cleanup && \
       [ $[($x-1)%100] -ne 0  ] && [ $[$x-1] -lt $first_model_combine ]; then
      rm $dir/$[$x-1].mdl
    fi
  fi
  x=$[$x+1]
  num_archives_processed=$[$num_archives_processed+$this_num_jobs]
done


if [ $stage -le $num_iters ]; then
  echo "Doing final combination to produce final.mdl"

  # Now do combination.  In the nnet3 setup, the logic
  # for doing averaging of subsets of the models in the case where
  # there are too many models to reliably esetimate interpolation
  # factors (max_models_combine) is moved into the nnet3-combine
  nnets_list=()
  for n in $(seq 0 $[num_iters_combine-1]); do
    iter=$[$first_model_combine+$n]
    mdl=$dir/$iter.mdl
    [ ! -f $mdl ] && echo "Expected $mdl to exist" && exit 1;
    nnets_list[$n]="nnet3-am-copy --raw=true $mdl -|";
  done

  # Below, we use --use-gpu=no to disable nnet3-combine-fast from using a GPU,
  # as if there are many models it can give out-of-memory error; and we set
  # num-threads to 8 to speed it up (this isn't ideal...)
  combine_num_chunk_per_minibatch=$(python -c "print int(1024.0/($chunk_width))")
  $cmd $combine_queue_opt $dir/log/combine.log \
    nnet3-combine --num-iters=40 \
       --enforce-sum-to-one=true --enforce-positive-weights=true \
       --verbose=3 "${nnets_list[@]}" "ark:nnet3-merge-egs --measure-output-frames=false --minibatch-size=$combine_num_chunk_per_minibatch ark:$cur_egs_dir/combine.egs ark:-|" \
    "|nnet3-am-copy --set-raw-nnet=- $dir/$num_iters.mdl $dir/combined.mdl" || exit 1;

  # Compute the probability of the final, combined model with
  # the same subset we used for the previous compute_probs, as the
  # different subsets will lead to different probs.
  $cmd $dir/log/compute_prob_valid.final.log \
    nnet3-compute-prob "nnet3-am-copy --raw=true $dir/combined.mdl -|" \
    "ark:nnet3-merge-egs --minibatch-size=256 ark:$cur_egs_dir/valid_diagnostic.egs ark:- |" &
  $cmd $dir/log/compute_prob_train.final.log \
    nnet3-compute-prob  "nnet3-am-copy --raw=true $dir/combined.mdl -|" \
    "ark:nnet3-merge-egs --minibatch-size=256 ark:$cur_egs_dir/train_diagnostic.egs ark:- |" &
fi

if [ $stage -le $[$num_iters+1] ]; then
  echo "Getting average posterior for purposes of adjusting the priors."
  # Note: this just uses CPUs, using a smallish subset of data.
  rm $dir/post.$x.*.vec 2>/dev/null
  if [ $num_jobs_compute_prior -gt $num_archives ]; then egs_part=1;
  else egs_part=JOB; fi
  $cmd JOB=1:$num_jobs_compute_prior $prior_queue_opt $dir/log/get_post.$x.JOB.log \
    nnet3-copy-egs --frame=random $context_opts --srand=JOB ark:$cur_egs_dir/egs.$egs_part.ark ark:- \| \
    nnet3-subset-egs --srand=JOB --n=$prior_subset_size ark:- ark:- \| \
    nnet3-merge-egs  ark:- ark:- \| \
    nnet3-compute-from-egs $prior_gpu_opt --apply-exp=true \
      "nnet3-am-copy --raw=true $dir/combined.mdl -|" ark:- ark:- \| \
    matrix-sum-rows ark:- ark:- \| vector-sum ark:- $dir/post.$x.JOB.vec || exit 1;

  sleep 3;  # make sure there is time for $dir/post.$x.*.vec to appear.

  $cmd $dir/log/vector_sum.$x.log \
   vector-sum $dir/post.$x.*.vec $dir/post.$x.vec || exit 1;

  rm $dir/post.$x.*.vec;

  echo "Re-adjusting priors based on computed posteriors"
  $cmd $dir/log/adjust_priors.final.log \
    nnet3-am-adjust-priors $dir/combined.mdl $dir/post.$x.vec $dir/final.mdl || exit 1;
fi


if [ ! -f $dir/final.mdl ]; then
  echo "$0: $dir/final.mdl does not exist."
  # we don't want to clean up if the training didn't succeed.
  exit 1;
fi

sleep 2

echo Done

if $cleanup; then
  echo Cleaning up data
  if $remove_egs && [[ $cur_egs_dir =~ $dir/egs* ]]; then
    steps/nnet2/remove_egs.sh $cur_egs_dir
  fi

  echo Removing most of the models
  for x in `seq 0 $num_iters`; do
    if [ $[$x%100] -ne 0 ] && [ $x -ne $num_iters ] && [ -f $dir/$x.mdl ]; then
       # delete all but every 100th model; don't delete the ones which combine to form the final model.
       rm $dir/$x.mdl
    fi
  done
fi<|MERGE_RESOLUTION|>--- conflicted
+++ resolved
@@ -18,11 +18,6 @@
                    # the number of iterations is worked out from this.
 initial_effective_lrate=0.0003
 final_effective_lrate=0.00003
-<<<<<<< HEAD
-=======
-adaptive_shrink=true     # if true, the shrink value is increased to 1 with a rate
-                         # inversely proportional to the effective_learning_rate
->>>>>>> f55eee71
 num_jobs_initial=1 # Number of neural net jobs to run in parallel at the start of training
 num_jobs_final=8   # Number of neural net jobs to run in parallel at the end of training
 prior_subset_size=20000 # 20k samples per job, for computing priors.
@@ -81,13 +76,10 @@
 
 # nnet3-train options
 shrink=0.98  # this parameter would be used to scale the parameter matrices
-<<<<<<< HEAD
 shrink_threshold=0.15  # a value less than 0.25 that we compare the mean of
                        # 'deriv-avg' for sigmoid components with, and if it's
                        # less, we shrink.
 max_param_change=1.0  # max param change per minibatch
-=======
->>>>>>> f55eee71
 num_chunk_per_minibatch=100  # number of sequences to be processed in parallel every mini-batch
 
 samples_per_iter=20000 # this is really the number of egs in each archive.  Each eg has
@@ -190,16 +182,9 @@
   echo "  --num-chunks-per-minibatch <minibatch-size|100>  # Number of sequences to be processed in parallel in a minibatch"
   echo "  --samples-per-iter <#samples|20000>              # Number of egs in each archive of data.  This times --chunk-width is"
   echo "                                                   # the number of frames processed per iteration"
-<<<<<<< HEAD
-  echo "  --shrink <shrink|0.98>                           # if non-zero this parameter will be used to scale the parameter matrices"
+  echo "  --shrink <shrink|0.98>                           # this parameter will be used to scale the parameter matrices"
   echo "  --shrink-threshold <threshold|0.125>             # a threshold (should be between 0.0 and 0.25) that controls when to"
   echo "                                                   # do parameter shrinking."
-=======
-  echo "  --adaptive-shrink <shrink|true>                  # if true, adaptive shrinkage is turned on"
-  echo "                                                   # the shrink value is increased to 1 with a rate"
-  echo "                                                   # inversely proportional to the effective_learning_rate"
-  echo "  --shrink <shrink|0.98>                           # if non-zero this parameter will be used to scale the parameter matrices"
->>>>>>> f55eee71
   echo " for more options see the script"
   exit 1;
 fi
