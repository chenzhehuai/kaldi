--- conflicted
+++ resolved
@@ -397,11 +397,7 @@
     DecodableInterface *decodable) {
   using namespace fst;
   KALDI_ASSERT(active_toks_.size() > 0);
-<<<<<<< HEAD
-  int32 frame = NumFramesDecoded()-1;
-=======
   int32 frame = NumFramesDecoded() - 1;
->>>>>>> d9598082
   BaseFloat adaptive_beam, best_weight;
   size_t tok_cnt;
   ElemArc *best_elem = NULL;
@@ -441,24 +437,6 @@
     auto &hmm_fst = h_transducers_[arc_tok->ilabel];
     KALDI_ASSERT(hmm_fst.NumStates() == kStatePerPhone);
     int start_state = 0;
-<<<<<<< HEAD
-    if (e != &best_elem_head) {// just to get a reasonable cutoff from the best element
-      memset(arc_tok->tokens, 0, sizeof(Token *) * kStatePerPhone);
-      if (tok_buf[0]) {
-        arc_tok->tokens[1] = tok_buf[0];
-        fst::ArcIterator<ConstFst<StdArc>> hmm_aiter(hmm_fst, 0); // first state
-        auto &hmm_arc = hmm_aiter.Value();
-        BaseFloat ac_cost = cost_offset-decodable->LogLikelihood(frame, hmm_arc.ilabel);
-        BaseFloat trans_cost = hmm_arc.weight.Value();
-        // TODO: make the token in the correct frame
-        arc_tok->tokens[1]->tot_cost += ac_cost + trans_cost;
-        auto *link = arc_tok->tokens[1]->links;
-        while (link) {
-          link->acoustic_cost = ac_cost + trans_cost;
-          link->ilabel = hmm_arc.ilabel;
-          link = link->next;
-        }
-=======
     if (e !=
         &best_elem_head) { // just to get a reasonable cutoff from the best element
       memset(arc_tok->tokens, 0, sizeof(Token *) * kStatePerPhone);
@@ -485,16 +463,12 @@
           tok = prev_tok;
           remain_elem_arc = true;
         }
->>>>>>> d9598082
       }
       start_state = 1; // state 0 has been processed above
     }
     for (int j = start_state; j < kStatePerPhone; j++) {
-<<<<<<< HEAD
-=======
       auto *prev_tok = tok_buf[j];
       if (!prev_tok || prev_tok->tot_cost > cur_cutoff) continue;
->>>>>>> d9598082
       fst::ArcIterator<ConstFst<StdArc>> hmm_aiter(hmm_fst, j);
       for (; !hmm_aiter.Done(); hmm_aiter.Next()) {
         auto &hmm_arc = hmm_aiter.Value();
@@ -612,11 +586,7 @@
 void LatticeIncrementalFactDecoderTpl<FST, Token>::SetEntryTokenForArcTokens(
     DecodableInterface *decodable, BaseFloat cur_cutoff, BaseFloat adaptive_beam) {
   using namespace fst;
-<<<<<<< HEAD
-  int frame = NumFramesDecoded()-1;
-=======
   int frame = NumFramesDecoded() - 1;
->>>>>>> d9598082
   Elem *final_toks = toks_.Clear();
   // the following cutoff includes a fake ac_cost which aims to help pruning
   BaseFloat next_cutoff_fake = std::numeric_limits<BaseFloat>::infinity();
@@ -698,14 +668,6 @@
         PairId next_pair = ConstructPair(state, arc_idx);
         bool changed;
         // findoradd ArcToken and findoradd ArcToken.tokens[0] together
-<<<<<<< HEAD
-        auto *next_arc_tok =
-            FindOrAddArcToken(next_pair, arc,
-                              frame+1, // we didn't include ac_cost, hence the new token
-                                     // is in the last frame
-                              tot_cost, // TODO: explain
-                              &changed);
-=======
         auto *next_arc_tok = FindOrAddArcToken(
             next_pair, arc,
             frame + 1, // this token will be moved to the state 1 of h_transducers_,
@@ -716,7 +678,6 @@
                        // cost here. Notably, the cost here will be included into
                        // GetCutoff() later
             &changed);
->>>>>>> d9598082
 
         auto *next_tok = next_arc_tok->tokens[0];
         // Add BackwardLinkT from tok to next_tok (put on head of list tok->links)
