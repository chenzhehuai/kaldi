// decoder/lattice-faster-decoder.cc

// Copyright 2009-2012  Microsoft Corporation  Mirko Hannemann
//           2013-2018  Johns Hopkins University (Author: Daniel Povey)
//                2014  Guoguo Chen
//                2018  Zhehuai Chen

// See ../../COPYING for clarification regarding multiple authors
//
// Licensed under the Apache License, Version 2.0 (the "License");
// you may not use this file except in compliance with the License.
// You may obtain a copy of the License at
//
//  http://www.apache.org/licenses/LICENSE-2.0
//
// THIS CODE IS PROVIDED *AS IS* BASIS, WITHOUT WARRANTIES OR CONDITIONS OF ANY
// KIND, EITHER EXPRESS OR IMPLIED, INCLUDING WITHOUT LIMITATION ANY IMPLIED
// WARRANTIES OR CONDITIONS OF TITLE, FITNESS FOR A PARTICULAR PURPOSE,
// MERCHANTABLITY OR NON-INFRINGEMENT.
// See the Apache 2 License for the specific language governing permissions and
// limitations under the License.

#include "decoder/lattice-faster-decoder.h"
#include "lat/lattice-functions.h"

namespace kaldi {

// instantiate this class once for each thing you have to decode.
template <typename FST, typename Token>
LatticeFasterDecoderTpl<FST, Token>::LatticeFasterDecoderTpl(
    const FST &fst,
    const LatticeFasterDecoderConfig &config):
    fst_(&fst), delete_fst_(false), config_(config), num_toks_(0) {
  config.Check();
  toks_.SetSize(1000);  // just so on the first frame we do something reasonable.
}


template <typename FST, typename Token>
LatticeFasterDecoderTpl<FST, Token>::LatticeFasterDecoderTpl(
    const LatticeFasterDecoderConfig &config, FST *fst):
    fst_(fst), delete_fst_(true), config_(config), num_toks_(0) {
  config.Check();
  toks_.SetSize(1000);  // just so on the first frame we do something reasonable.
}


template <typename FST, typename Token>
LatticeFasterDecoderTpl<FST, Token>::~LatticeFasterDecoderTpl() {
  DeleteElems(toks_.Clear());
  ClearActiveTokens();
  if (delete_fst_) delete fst_;
}

template <typename FST, typename Token>
void LatticeFasterDecoderTpl<FST, Token>::InitDecoding() {
  // clean up from last time:
  DeleteElems(toks_.Clear());
  cost_offsets_.clear();
  ClearActiveTokens();
  warned_ = false;
  num_toks_ = 0;
  decoding_finalized_ = false;
  final_costs_.clear();
  StateId start_state = fst_->Start();
  KALDI_ASSERT(start_state != fst::kNoStateId);
  active_toks_.resize(1);
  Token *start_tok = new Token(0.0, 0.0, NULL, NULL, NULL);
  active_toks_[0].toks = start_tok;
  toks_.Insert(start_state, start_tok);
  num_toks_++;
  ProcessNonemitting(config_.beam);
}

// Returns true if any kind of traceback is available (not necessarily from
// a final state).  It should only very rarely return false; this indicates
// an unusual search error.
template <typename FST, typename Token>
bool LatticeFasterDecoderTpl<FST, Token>::Decode(DecodableInterface *decodable) {
  InitDecoding();

  // We use 1-based indexing for frames in this decoder (if you view it in
  // terms of features), but note that the decodable object uses zero-based
  // numbering, which we have to correct for when we call it.

  while (!decodable->IsLastFrame(NumFramesDecoded() - 1)) {
    if (NumFramesDecoded() % config_.prune_interval == 0)
      PruneActiveTokens(config_.lattice_beam * config_.prune_scale);
    BaseFloat cost_cutoff = ProcessEmitting(decodable);
    ProcessNonemitting(cost_cutoff);
  }
  FinalizeDecoding();

  // Returns true if we have any kind of traceback available (not necessarily
  // to the end state; query ReachedFinal() for that).
  return !active_toks_.empty() && active_toks_.back().toks != NULL;
}


// Outputs an FST corresponding to the single best path through the lattice.
template <typename FST, typename Token>
bool LatticeFasterDecoderTpl<FST, Token>::GetBestPath(Lattice *olat,
                                       bool use_final_probs) const {
  Lattice raw_lat;
  GetRawLattice(&raw_lat, use_final_probs);
  ShortestPath(raw_lat, olat);
  return (olat->NumStates() != 0);
}


// Outputs an FST corresponding to the raw, state-level lattice
template <typename FST, typename Token>
bool LatticeFasterDecoderTpl<FST, Token>::GetRawLattice(
    Lattice *ofst,
    bool use_final_probs) const {
  typedef LatticeArc Arc;
  typedef Arc::StateId StateId;
  typedef Arc::Weight Weight;
  typedef Arc::Label Label;

  // Note: you can't use the old interface (Decode()) if you want to
  // get the lattice with use_final_probs = false.  You'd have to do
  // InitDecoding() and then AdvanceDecoding().
  if (decoding_finalized_ && !use_final_probs)
    KALDI_ERR << "You cannot call FinalizeDecoding() and then call "
              << "GetRawLattice() with use_final_probs == false";

  unordered_map<Token*, BaseFloat> final_costs_local;

  const unordered_map<Token*, BaseFloat> &final_costs =
      (decoding_finalized_ ? final_costs_ : final_costs_local);
  if (!decoding_finalized_ && use_final_probs)
    ComputeFinalCosts(&final_costs_local, NULL, NULL);

  ofst->DeleteStates();
  // num-frames plus one (since frames are one-based, and we have
  // an extra frame for the start-state).
  int32 num_frames = active_toks_.size() - 1;
  KALDI_ASSERT(num_frames > 0);
  const int32 bucket_count = num_toks_/2 + 3;
  unordered_map<Token*, StateId> tok_map(bucket_count);
  // First create all states.
  std::vector<Token*> token_list;
  for (int32 f = 0; f <= num_frames; f++) {
    if (active_toks_[f].toks == NULL) {
      KALDI_WARN << "GetRawLattice: no tokens active on frame " << f
                 << ": not producing lattice.\n";
      return false;
    }
    TopSortTokens(active_toks_[f].toks, &token_list);
    for (size_t i = 0; i < token_list.size(); i++)
      if (token_list[i] != NULL)
        tok_map[token_list[i]] = ofst->AddState();
  }
  // The next statement sets the start state of the output FST.  Because we
  // topologically sorted the tokens, state zero must be the start-state.
  ofst->SetStart(0);

  KALDI_VLOG(4) << "init:" << num_toks_/2 + 3 << " buckets:"
                << tok_map.bucket_count() << " load:" << tok_map.load_factor()
                << " max:" << tok_map.max_load_factor();
  // Now create all arcs.
  for (int32 f = 0; f <= num_frames; f++) {
    for (Token *tok = active_toks_[f].toks; tok != NULL; tok = tok->next) {
      StateId cur_state = tok_map[tok];
      for (ForwardLinkT *l = tok->links;
           l != NULL;
           l = l->next) {
        typename unordered_map<Token*, StateId>::const_iterator
            iter = tok_map.find(l->next_tok);
        StateId nextstate = iter->second;
        KALDI_ASSERT(iter != tok_map.end());
        BaseFloat cost_offset = 0.0;
        if (l->ilabel != 0) {  // emitting..
          KALDI_ASSERT(f >= 0 && f < cost_offsets_.size());
          cost_offset = cost_offsets_[f];
        }
        Arc arc(l->ilabel, l->olabel,
                Weight(l->graph_cost, l->acoustic_cost - cost_offset),
                nextstate);
        ofst->AddArc(cur_state, arc);
      }
      if (f == num_frames) {
        if (use_final_probs && !final_costs.empty()) {
          typename unordered_map<Token*, BaseFloat>::const_iterator
              iter = final_costs.find(tok);
          if (iter != final_costs.end())
            ofst->SetFinal(cur_state, LatticeWeight(iter->second, 0));
        } else {
          ofst->SetFinal(cur_state, LatticeWeight::One());
        }
      }
    }
  }
  return (ofst->NumStates() > 0);
}


// This function is now deprecated, since now we do determinization from outside
// the LatticeFasterDecoder class.  Outputs an FST corresponding to the
// lattice-determinized lattice (one path per word sequence).
template <typename FST, typename Token>
bool LatticeFasterDecoderTpl<FST, Token>::GetLattice(CompactLattice *ofst,
                                           bool use_final_probs) const {
  Lattice raw_fst;
  GetRawLattice(&raw_fst, use_final_probs);
  Invert(&raw_fst);  // make it so word labels are on the input.
  // (in phase where we get backward-costs).
  fst::ILabelCompare<LatticeArc> ilabel_comp;
  ArcSort(&raw_fst, ilabel_comp);  // sort on ilabel; makes
  // lattice-determinization more efficient.

  fst::DeterminizeLatticePrunedOptions lat_opts;
  lat_opts.max_mem = config_.det_opts.max_mem;

  DeterminizeLatticePruned(raw_fst, config_.lattice_beam, ofst, lat_opts);
  raw_fst.DeleteStates();  // Free memory-- raw_fst no longer needed.
  Connect(ofst);  // Remove unreachable states... there might be
  // a small number of these, in some cases.
  // Note: if something went wrong and the raw lattice was empty,
  // we should still get to this point in the code without warnings or failures.
  return (ofst->NumStates() != 0);
}

template <typename FST, typename Token>
void LatticeFasterDecoderTpl<FST, Token>::PossiblyResizeHash(size_t num_toks) {
  size_t new_sz = static_cast<size_t>(static_cast<BaseFloat>(num_toks)
                                      * config_.hash_ratio);
  if (new_sz > toks_.Size()) {
    toks_.SetSize(new_sz);
  }
}

/*
  A note on the definition of extra_cost.

  extra_cost is used in pruning tokens, to save memory.

  Define the 'forward cost' of a token as zero for any token on the frame
  we're currently decoding; and for other frames, as the shortest-path cost
  between that token and a token on the frame we're currently decoding.
  (by "currently decoding" I mean the most recently processed frame).

  Then define the extra_cost of a token (always >= 0) as the forward-cost of
  the token minus the smallest forward-cost of any token on the same frame.

  We can use the extra_cost to accurately prune away tokens that we know will
  never appear in the lattice.  If the extra_cost is greater than the desired
  lattice beam, the token would provably never appear in the lattice, so we can
  prune away the token.

  The advantage of storing the extra_cost rather than the forward-cost, is that
  it is less costly to keep the extra_cost up-to-date when we process new frames.
  When we process a new frame, *all* the previous frames' forward-costs would change;
  but in general the extra_cost will change only for a finite number of frames.
  (Actually we don't update all the extra_costs every time we update a frame; we
  only do it every 'config_.prune_interval' frames).
 */

// FindOrAddToken either locates a token in hash of toks_,
// or if necessary inserts a new, empty token (i.e. with no forward links)
// for the current frame.  [note: it's inserted if necessary into hash toks_
// and also into the singly linked list of tokens active on this frame
// (whose head is at active_toks_[frame]).
template <typename FST, typename Token>
inline Token* LatticeFasterDecoderTpl<FST, Token>::FindOrAddToken(
      StateId state, int32 frame_plus_one, BaseFloat tot_cost,
      Token *backpointer, bool *changed) {
  // Returns the Token pointer.  Sets "changed" (if non-NULL) to true
  // if the token was newly created or the cost changed.
  KALDI_ASSERT(frame_plus_one < active_toks_.size());
  Token *&toks = active_toks_[frame_plus_one].toks;
  Elem *e_found = toks_.Find(state);
  if (e_found == NULL) {  // no such token presently.
    const BaseFloat extra_cost = 0.0;
    // tokens on the currently final frame have zero extra_cost
    // as any of them could end up
    // on the winning path.
    Token *new_tok = new Token (tot_cost, extra_cost, NULL, toks, backpointer);
    // NULL: no forward links yet
    toks = new_tok;
    num_toks_++;
    toks_.Insert(state, new_tok);
    if (changed) *changed = true;
    return new_tok;
  } else {
    Token *tok = e_found->val;  // There is an existing Token for this state.
    if (tok->tot_cost > tot_cost) {  // replace old token
      tok->tot_cost = tot_cost;
      // SetBackpointer() just does tok->backpointer = backpointer in
      // the case where Token == BackpointerToken, else nothing.
      tok->SetBackpointer(backpointer);
      // we don't allocate a new token, the old stays linked in active_toks_
      // we only replace the tot_cost
      // in the current frame, there are no forward links (and no extra_cost)
      // only in ProcessNonemitting we have to delete forward links
      // in case we visit a state for the second time
      // those forward links, that lead to this replaced token before:
      // they remain and will hopefully be pruned later (PruneForwardLinks...)
      if (changed) *changed = true;
    } else {
      if (changed) *changed = false;
    }
    return tok;
  }
}

// prunes outgoing links for all tokens in active_toks_[frame]
// it's called by PruneActiveTokens
// all links, that have link_extra_cost > lattice_beam are pruned
template <typename FST, typename Token>
void LatticeFasterDecoderTpl<FST, Token>::PruneForwardLinks(
    int32 frame_plus_one, bool *extra_costs_changed,
    bool *links_pruned, BaseFloat delta) {
  // delta is the amount by which the extra_costs must change
  // If delta is larger,  we'll tend to go back less far
  //    toward the beginning of the file.
  // extra_costs_changed is set to true if extra_cost was changed for any token
  // links_pruned is set to true if any link in any token was pruned

  *extra_costs_changed = false;
  *links_pruned = false;
  KALDI_ASSERT(frame_plus_one >= 0 && frame_plus_one < active_toks_.size());
  if (active_toks_[frame_plus_one].toks == NULL) {  // empty list; should not happen.
    if (!warned_) {
      KALDI_WARN << "No tokens alive [doing pruning].. warning first "
          "time only for each utterance\n";
      warned_ = true;
    }
  }

  // We have to iterate until there is no more change, because the links
  // are not guaranteed to be in topological order.
  bool changed = true;  // difference new minus old extra cost >= delta ?
  while (changed) {
    changed = false;
    for (Token *tok = active_toks_[frame_plus_one].toks;
         tok != NULL; tok = tok->next) {
      ForwardLinkT *link, *prev_link = NULL;
      // will recompute tok_extra_cost for tok.
      BaseFloat tok_extra_cost = std::numeric_limits<BaseFloat>::infinity();
      // tok_extra_cost is the best (min) of link_extra_cost of outgoing links
      for (link = tok->links; link != NULL; ) {
        // See if we need to excise this link...
        Token *next_tok = link->next_tok;
        BaseFloat link_extra_cost = next_tok->extra_cost +
            ((tok->tot_cost + link->acoustic_cost + link->graph_cost)
             - next_tok->tot_cost);  // difference in brackets is >= 0
        // link_exta_cost is the difference in score between the best paths
        // through link source state and through link destination state
        KALDI_ASSERT(link_extra_cost == link_extra_cost);  // check for NaN
        if (link_extra_cost > config_.lattice_beam) {  // excise link
          ForwardLinkT *next_link = link->next;
          if (prev_link != NULL) prev_link->next = next_link;
          else tok->links = next_link;
          delete link;
          link = next_link;  // advance link but leave prev_link the same.
          *links_pruned = true;
        } else {   // keep the link and update the tok_extra_cost if needed.
          if (link_extra_cost < 0.0) {  // this is just a precaution.
            if (link_extra_cost < -0.01)
              KALDI_WARN << "Negative extra_cost: " << link_extra_cost;
            link_extra_cost = 0.0;
          }
          if (link_extra_cost < tok_extra_cost)
            tok_extra_cost = link_extra_cost;
          prev_link = link;  // move to next link
          link = link->next;
        }
      }  // for all outgoing links
      if (fabs(tok_extra_cost - tok->extra_cost) > delta)
        changed = true;   // difference new minus old is bigger than delta
      tok->extra_cost = tok_extra_cost;
      // will be +infinity or <= lattice_beam_.
      // infinity indicates, that no forward link survived pruning
    }  // for all Token on active_toks_[frame]
    if (changed) *extra_costs_changed = true;

    // Note: it's theoretically possible that aggressive compiler
    // optimizations could cause an infinite loop here for small delta and
    // high-dynamic-range scores.
  } // while changed
}

// PruneForwardLinksFinal is a version of PruneForwardLinks that we call
// on the final frame.  If there are final tokens active, it uses
// the final-probs for pruning, otherwise it treats all tokens as final.
template <typename FST, typename Token>
void LatticeFasterDecoderTpl<FST, Token>::PruneForwardLinksFinal() {
  KALDI_ASSERT(!active_toks_.empty());
  int32 frame_plus_one = active_toks_.size() - 1;

  if (active_toks_[frame_plus_one].toks == NULL)  // empty list; should not happen.
    KALDI_WARN << "No tokens alive at end of file";

  typedef typename unordered_map<Token*, BaseFloat>::const_iterator IterType;
  ComputeFinalCosts(&final_costs_, &final_relative_cost_, &final_best_cost_);
  decoding_finalized_ = true;
  // We call DeleteElems() as a nicety, not because it's really necessary;
  // otherwise there would be a time, after calling PruneTokensForFrame() on the
  // final frame, when toks_.GetList() or toks_.Clear() would contain pointers
  // to nonexistent tokens.
  DeleteElems(toks_.Clear());

  // Now go through tokens on this frame, pruning forward links...  may have to
  // iterate a few times until there is no more change, because the list is not
  // in topological order.  This is a modified version of the code in
  // PruneForwardLinks, but here we also take account of the final-probs.
  bool changed = true;
  BaseFloat delta = 1.0e-05;
  while (changed) {
    changed = false;
    for (Token *tok = active_toks_[frame_plus_one].toks;
         tok != NULL; tok = tok->next) {
      ForwardLinkT *link, *prev_link = NULL;
      // will recompute tok_extra_cost.  It has a term in it that corresponds
      // to the "final-prob", so instead of initializing tok_extra_cost to infinity
      // below we set it to the difference between the (score+final_prob) of this token,
      // and the best such (score+final_prob).
      BaseFloat final_cost;
      if (final_costs_.empty()) {
        final_cost = 0.0;
      } else {
        IterType iter = final_costs_.find(tok);
        if (iter != final_costs_.end())
          final_cost = iter->second;
        else
          final_cost = std::numeric_limits<BaseFloat>::infinity();
      }
      BaseFloat tok_extra_cost = tok->tot_cost + final_cost - final_best_cost_;
      // tok_extra_cost will be a "min" over either directly being final, or
      // being indirectly final through other links, and the loop below may
      // decrease its value:
      for (link = tok->links; link != NULL; ) {
        // See if we need to excise this link...
        Token *next_tok = link->next_tok;
        BaseFloat link_extra_cost = next_tok->extra_cost +
            ((tok->tot_cost + link->acoustic_cost + link->graph_cost)
             - next_tok->tot_cost);
        if (link_extra_cost > config_.lattice_beam) {  // excise link
          ForwardLinkT *next_link = link->next;
          if (prev_link != NULL) prev_link->next = next_link;
          else tok->links = next_link;
          delete link;
          link = next_link; // advance link but leave prev_link the same.
        } else { // keep the link and update the tok_extra_cost if needed.
          if (link_extra_cost < 0.0) { // this is just a precaution.
            if (link_extra_cost < -0.01)
              KALDI_WARN << "Negative extra_cost: " << link_extra_cost;
            link_extra_cost = 0.0;
          }
          if (link_extra_cost < tok_extra_cost)
            tok_extra_cost = link_extra_cost;
          prev_link = link;
          link = link->next;
        }
      }
      // prune away tokens worse than lattice_beam above best path.  This step
      // was not necessary in the non-final case because then, this case
      // showed up as having no forward links.  Here, the tok_extra_cost has
      // an extra component relating to the final-prob.
      if (tok_extra_cost > config_.lattice_beam)
        tok_extra_cost = std::numeric_limits<BaseFloat>::infinity();
      // to be pruned in PruneTokensForFrame

      if (!ApproxEqual(tok->extra_cost, tok_extra_cost, delta))
        changed = true;
      tok->extra_cost = tok_extra_cost; // will be +infinity or <= lattice_beam_.
    }
  } // while changed
}

template <typename FST, typename Token>
BaseFloat LatticeFasterDecoderTpl<FST, Token>::FinalRelativeCost() const {
  if (!decoding_finalized_) {
    BaseFloat relative_cost;
    ComputeFinalCosts(NULL, &relative_cost, NULL);
    return relative_cost;
  } else {
    // we're not allowed to call that function if FinalizeDecoding() has
    // been called; return a cached value.
    return final_relative_cost_;
  }
}


// Prune away any tokens on this frame that have no forward links.
// [we don't do this in PruneForwardLinks because it would give us
// a problem with dangling pointers].
// It's called by PruneActiveTokens if any forward links have been pruned
template <typename FST, typename Token>
void LatticeFasterDecoderTpl<FST, Token>::PruneTokensForFrame(int32 frame_plus_one) {
  KALDI_ASSERT(frame_plus_one >= 0 && frame_plus_one < active_toks_.size());
  Token *&toks = active_toks_[frame_plus_one].toks;
  if (toks == NULL)
    KALDI_WARN << "No tokens alive [doing pruning]";
  Token *tok, *next_tok, *prev_tok = NULL;
  for (tok = toks; tok != NULL; tok = next_tok) {
    next_tok = tok->next;
    if (tok->extra_cost == std::numeric_limits<BaseFloat>::infinity()) {
      // token is unreachable from end of graph; (no forward links survived)
      // excise tok from list and delete tok.
      if (prev_tok != NULL) prev_tok->next = tok->next;
      else toks = tok->next;
      delete tok;
      num_toks_--;
    } else {  // fetch next Token
      prev_tok = tok;
    }
  }
}

// Go backwards through still-alive tokens, pruning them, starting not from
// the current frame (where we want to keep all tokens) but from the frame before
// that.  We go backwards through the frames and stop when we reach a point
// where the delta-costs are not changing (and the delta controls when we consider
// a cost to have "not changed").
template <typename FST, typename Token>
void LatticeFasterDecoderTpl<FST, Token>::PruneActiveTokens(BaseFloat delta) {
  int32 cur_frame_plus_one = NumFramesDecoded();
  int32 num_toks_begin = num_toks_;
  // The index "f" below represents a "frame plus one", i.e. you'd have to subtract
  // one to get the corresponding index for the decodable object.
  for (int32 f = cur_frame_plus_one - 1; f >= 0; f--) {
    // Reason why we need to prune forward links in this situation:
    // (1) we have never pruned them (new TokenList)
    // (2) we have not yet pruned the forward links to the next f,
    // after any of those tokens have changed their extra_cost.
    if (active_toks_[f].must_prune_forward_links) {
      bool extra_costs_changed = false, links_pruned = false;
      PruneForwardLinks(f, &extra_costs_changed, &links_pruned, delta);
      if (extra_costs_changed && f > 0) // any token has changed extra_cost
        active_toks_[f-1].must_prune_forward_links = true;
      if (links_pruned) // any link was pruned
        active_toks_[f].must_prune_tokens = true;
      active_toks_[f].must_prune_forward_links = false; // job done
    }
    if (f+1 < cur_frame_plus_one &&      // except for last f (no forward links)
        active_toks_[f+1].must_prune_tokens) {
      PruneTokensForFrame(f+1);
      active_toks_[f+1].must_prune_tokens = false;
    }
  }
  KALDI_VLOG(4) << "PruneActiveTokens: pruned tokens from " << num_toks_begin
                << " to " << num_toks_;
}

template <typename FST, typename Token>
void LatticeFasterDecoderTpl<FST, Token>::ComputeFinalCosts(
    unordered_map<Token*, BaseFloat> *final_costs,
    BaseFloat *final_relative_cost,
    BaseFloat *final_best_cost) const {
  KALDI_ASSERT(!decoding_finalized_);
  if (final_costs != NULL)
    final_costs->clear();
  const Elem *final_toks = toks_.GetList();
  BaseFloat infinity = std::numeric_limits<BaseFloat>::infinity();
  BaseFloat best_cost = infinity,
      best_cost_with_final = infinity;

  while (final_toks != NULL) {
    StateId state = final_toks->key;
    Token *tok = final_toks->val;
    const Elem *next = final_toks->tail;
    BaseFloat final_cost = fst_->Final(state).Value();
    BaseFloat cost = tok->tot_cost,
        cost_with_final = cost + final_cost;
    best_cost = std::min(cost, best_cost);
    best_cost_with_final = std::min(cost_with_final, best_cost_with_final);
    if (final_costs != NULL && final_cost != infinity)
      (*final_costs)[tok] = final_cost;
    final_toks = next;
  }
  if (final_relative_cost != NULL) {
    if (best_cost == infinity && best_cost_with_final == infinity) {
      // Likely this will only happen if there are no tokens surviving.
      // This seems the least bad way to handle it.
      *final_relative_cost = infinity;
    } else {
      *final_relative_cost = best_cost_with_final - best_cost;
    }
  }
  if (final_best_cost != NULL) {
    if (best_cost_with_final != infinity) { // final-state exists.
      *final_best_cost = best_cost_with_final;
    } else { // no final-state exists.
      *final_best_cost = best_cost;
    }
  }
}

template <typename FST, typename Token>
void LatticeFasterDecoderTpl<FST, Token>::AdvanceDecoding(DecodableInterface *decodable,
                                                int32 max_num_frames) {
  if (std::is_same<FST, fst::Fst<fst::StdArc> >::value) {
    // if the type 'FST' is the FST base-class, then see if the FST type of fst_
    // is actually VectorFst or ConstFst.  If so, call the AdvanceDecoding()
    // function after casting *this to the more specific type.
    if (fst_->Type() == "const") {
      LatticeFasterDecoderTpl<fst::ConstFst<fst::StdArc>, Token> *this_cast =
          reinterpret_cast<LatticeFasterDecoderTpl<fst::ConstFst<fst::StdArc>, Token>* >(this);
      this_cast->AdvanceDecoding(decodable, max_num_frames);
      return;
    } else if (fst_->Type() == "vector") {
      LatticeFasterDecoderTpl<fst::VectorFst<fst::StdArc>, Token> *this_cast =
          reinterpret_cast<LatticeFasterDecoderTpl<fst::VectorFst<fst::StdArc>, Token>* >(this);
      this_cast->AdvanceDecoding(decodable, max_num_frames);
      return;
    }
  }


  KALDI_ASSERT(!active_toks_.empty() && !decoding_finalized_ &&
               "You must call InitDecoding() before AdvanceDecoding");
  int32 num_frames_ready = decodable->NumFramesReady();
  // num_frames_ready must be >= num_frames_decoded, or else
  // the number of frames ready must have decreased (which doesn't
  // make sense) or the decodable object changed between calls
  // (which isn't allowed).
  KALDI_ASSERT(num_frames_ready >= NumFramesDecoded());
  int32 target_frames_decoded = num_frames_ready;
  if (max_num_frames >= 0)
    target_frames_decoded = std::min(target_frames_decoded,
                                     NumFramesDecoded() + max_num_frames);
  while (NumFramesDecoded() < target_frames_decoded) {
    if (NumFramesDecoded() % config_.prune_interval == 0) {
      PruneActiveTokens(config_.lattice_beam * config_.prune_scale);
    }
    BaseFloat cost_cutoff = ProcessEmitting(decodable);
    ProcessNonemitting(cost_cutoff);
  }
}

// FinalizeDecoding() is a version of PruneActiveTokens that we call
// (optionally) on the final frame.  Takes into account the final-prob of
// tokens.  This function used to be called PruneActiveTokensFinal().
template <typename FST, typename Token>
void LatticeFasterDecoderTpl<FST, Token>::FinalizeDecoding() {
  int32 final_frame_plus_one = NumFramesDecoded();
  int32 num_toks_begin = num_toks_;
  // PruneForwardLinksFinal() prunes final frame (with final-probs), and
  // sets decoding_finalized_.
  PruneForwardLinksFinal();
  for (int32 f = final_frame_plus_one - 1; f >= 0; f--) {
    bool b1, b2; // values not used.
    BaseFloat dontcare = 0.0; // delta of zero means we must always update
    PruneForwardLinks(f, &b1, &b2, dontcare);
    PruneTokensForFrame(f + 1);
  }
  PruneTokensForFrame(0);
  KALDI_VLOG(4) << "pruned tokens from " << num_toks_begin
                << " to " << num_toks_;
}

/// Gets the weight cutoff.  Also counts the active tokens.
template <typename FST, typename Token>
BaseFloat LatticeFasterDecoderTpl<FST, Token>::GetCutoff(Elem *list_head, size_t *tok_count,
                                          BaseFloat *adaptive_beam, Elem **best_elem) {
  BaseFloat best_weight = std::numeric_limits<BaseFloat>::infinity();
  // positive == high cost == bad.
  size_t count = 0;
  if (config_.max_active == std::numeric_limits<int32>::max() &&
      config_.min_active == 0) {
    for (Elem *e = list_head; e != NULL; e = e->tail, count++) {
      BaseFloat w = static_cast<BaseFloat>(e->val->tot_cost);
      if (w < best_weight) {
        best_weight = w;
        if (best_elem) *best_elem = e;
      }
    }
    if (tok_count != NULL) *tok_count = count;
    if (adaptive_beam != NULL) *adaptive_beam = config_.beam;
    return best_weight + config_.beam;
  } else {
    tmp_array_.clear();
    for (Elem *e = list_head; e != NULL; e = e->tail, count++) {
      BaseFloat w = e->val->tot_cost;
      tmp_array_.push_back(w);
      if (w < best_weight) {
        best_weight = w;
        if (best_elem) *best_elem = e;
      }
    }
    if (tok_count != NULL) *tok_count = count;

    BaseFloat beam_cutoff = best_weight + config_.beam,
        min_active_cutoff = std::numeric_limits<BaseFloat>::infinity(),
        max_active_cutoff = std::numeric_limits<BaseFloat>::infinity();

    KALDI_VLOG(6) << "Number of tokens active on frame " << NumFramesDecoded()
                  << " is " << tmp_array_.size();

    if (tmp_array_.size() > static_cast<size_t>(config_.max_active)) {
      std::nth_element(tmp_array_.begin(),
                       tmp_array_.begin() + config_.max_active,
                       tmp_array_.end());
      max_active_cutoff = tmp_array_[config_.max_active];
    }
    if (max_active_cutoff < beam_cutoff) { // max_active is tighter than beam.
      if (adaptive_beam)
        *adaptive_beam = max_active_cutoff - best_weight + config_.beam_delta;
      return max_active_cutoff;
    }
    if (tmp_array_.size() > static_cast<size_t>(config_.min_active)) {
      if (config_.min_active == 0) min_active_cutoff = best_weight;
      else {
        std::nth_element(tmp_array_.begin(),
                         tmp_array_.begin() + config_.min_active,
                         tmp_array_.size() > static_cast<size_t>(config_.max_active) ?
                         tmp_array_.begin() + config_.max_active :
                         tmp_array_.end());
        min_active_cutoff = tmp_array_[config_.min_active];
      }
    }
    if (min_active_cutoff > beam_cutoff) { // min_active is looser than beam.
      if (adaptive_beam)
        *adaptive_beam = min_active_cutoff - best_weight + config_.beam_delta;
      return min_active_cutoff;
    } else {
      *adaptive_beam = config_.beam;
      return beam_cutoff;
    }
  }
}

template <typename FST, typename Token>
BaseFloat LatticeFasterDecoderTpl<FST, Token>::ProcessEmitting(
    DecodableInterface *decodable) {
  KALDI_ASSERT(active_toks_.size() > 0);
  int32 frame = active_toks_.size() - 1; // frame is the frame-index
                                         // (zero-based) used to get likelihoods
                                         // from the decodable object.
  active_toks_.resize(active_toks_.size() + 1);

  Elem *final_toks = toks_.Clear(); // analogous to swapping prev_toks_ / cur_toks_
                                   // in simple-decoder.h.   Removes the Elems from
                                   // being indexed in the hash in toks_.
  Elem *best_elem = NULL;
  BaseFloat adaptive_beam;
  size_t tok_cnt;
  BaseFloat cur_cutoff = GetCutoff(final_toks, &tok_cnt, &adaptive_beam, &best_elem);
  KALDI_VLOG(6) << "Adaptive beam on frame " << frame << "\t" << NumFramesDecoded() << " is "
                << adaptive_beam << "\t" << cur_cutoff;

  PossiblyResizeHash(tok_cnt);  // This makes sure the hash is always big enough.

  BaseFloat next_cutoff = std::numeric_limits<BaseFloat>::infinity();
  // pruning "online" before having seen all tokens

  BaseFloat cost_offset = 0.0; // Used to keep probabilities in a good
                               // dynamic range.


  // First process the best token to get a hopefully
  // reasonably tight bound on the next cutoff.  The only
  // products of the next block are "next_cutoff" and "cost_offset".
  if (best_elem) {
    StateId state = best_elem->key;
    Token *tok = best_elem->val;
    cost_offset = - tok->tot_cost;
    for (fst::ArcIterator<FST> aiter(*fst_, state);
         !aiter.Done();
         aiter.Next()) {
      const Arc &arc = aiter.Value();
      if (arc.ilabel != 0) {  // propagate..
        BaseFloat new_weight = arc.weight.Value() + cost_offset -
            decodable->LogLikelihood(frame, arc.ilabel) + tok->tot_cost;
        if (new_weight + adaptive_beam < next_cutoff)
          next_cutoff = new_weight + adaptive_beam;
      }
    }
  }

  // Store the offset on the acoustic likelihoods that we're applying.
  // Could just do cost_offsets_.push_back(cost_offset), but we
  // do it this way as it's more robust to future code changes.
  cost_offsets_.resize(frame + 1, 0.0);
  cost_offsets_[frame] = cost_offset;

  // the tokens are now owned here, in final_toks, and the hash is empty.
  // 'owned' is a complex thing here; the point is we need to call DeleteElem
  // on each elem 'e' to let toks_ know we're done with them.
  for (Elem *e = final_toks, *e_tail; e != NULL; e = e_tail) {
    // loop this way because we delete "e" as we go.
    StateId state = e->key;
    Token *tok = e->val;
    if (tok->tot_cost <= cur_cutoff) {
      for (fst::ArcIterator<FST> aiter(*fst_, state);
           !aiter.Done();
           aiter.Next()) {
        const Arc &arc = aiter.Value();
        if (arc.ilabel != 0) {  // propagate..
          BaseFloat ac_cost = cost_offset -
              decodable->LogLikelihood(frame, arc.ilabel),
              graph_cost = arc.weight.Value(),
              cur_cost = tok->tot_cost,
              tot_cost = cur_cost + ac_cost + graph_cost;
          if (tot_cost > next_cutoff) continue;
          else if (tot_cost + adaptive_beam < next_cutoff)
            next_cutoff = tot_cost + adaptive_beam; // prune by best current token
          // Note: the frame indexes into active_toks_ are one-based,
          // hence the + 1.
          Token *next_tok = FindOrAddToken(arc.nextstate,
                                           frame + 1, tot_cost, tok, NULL);
          // NULL: no change indicator needed

          // Add ForwardLink from tok to next_tok (put on head of list tok->links)
          tok->links = new ForwardLinkT(next_tok, arc.ilabel, arc.olabel,
                                        graph_cost, ac_cost, tok->links);
        }
      } // for all arcs
    }
    e_tail = e->tail;
    toks_.Delete(e); // delete Elem
  }
  return next_cutoff;
}

// static inline
template <typename FST, typename Token>
void LatticeFasterDecoderTpl<FST, Token>::DeleteForwardLinks(Token *tok) {
  ForwardLinkT *l = tok->links, *m;
  while (l != NULL) {
    m = l->next;
    delete l;
    l = m;
  }
  tok->links = NULL;
}


template <typename FST, typename Token>
void LatticeFasterDecoderTpl<FST, Token>::ProcessNonemitting(BaseFloat cutoff) {
  KALDI_ASSERT(!active_toks_.empty());
  int32 frame = static_cast<int32>(active_toks_.size()) - 2;
  // Note: "frame" is the time-index we just processed, or -1 if
  // we are processing the nonemitting transitions before the
  // first frame (called from InitDecoding()).

  // Processes nonemitting arcs for one frame.  Propagates within toks_.
  // Note-- this queue structure is is not very optimal as
  // it may cause us to process states unnecessarily (e.g. more than once),
  // but in the baseline code, turning this vector into a set to fix this
  // problem did not improve overall speed.

  KALDI_ASSERT(queue_.empty());

  if (toks_.GetList() == NULL) {
    if (!warned_) {
      KALDI_WARN << "Error, no surviving tokens: frame is " << frame;
      warned_ = true;
    }
  }

  for (const Elem *e = toks_.GetList(); e != NULL;  e = e->tail) {
    StateId state = e->key;
    if (fst_->NumInputEpsilons(state) != 0)
      queue_.push_back(state);
  }

  while (!queue_.empty()) {
    StateId state = queue_.back();
    queue_.pop_back();

    Token *tok = toks_.Find(state)->val;  // would segfault if state not in toks_ but this can't happen.
    BaseFloat cur_cost = tok->tot_cost;
    if (cur_cost > cutoff) // Don't bother processing successors.
      continue;
    // If "tok" has any existing forward links, delete them,
    // because we're about to regenerate them.  This is a kind
    // of non-optimality (remember, this is the simple decoder),
    // but since most states are emitting it's not a huge issue.
    DeleteForwardLinks(tok); // necessary when re-visiting
    tok->links = NULL;
    for (fst::ArcIterator<FST> aiter(*fst_, state);
         !aiter.Done();
         aiter.Next()) {
      const Arc &arc = aiter.Value();
      if (arc.ilabel == 0) {  // propagate nonemitting only...
        BaseFloat graph_cost = arc.weight.Value(),
            tot_cost = cur_cost + graph_cost;
        if (tot_cost < cutoff) {
          bool changed;

          Token *new_tok = FindOrAddToken(arc.nextstate, frame + 1, tot_cost,
                                          tok, &changed);

          tok->links = new ForwardLinkT(new_tok, 0, arc.olabel,
                                        graph_cost, 0, tok->links);

          // "changed" tells us whether the new token has a different
          // cost from before, or is new [if so, add into queue].
          if (changed && fst_->NumInputEpsilons(arc.nextstate) != 0)
            queue_.push_back(arc.nextstate);
        }
      }
    } // for all arcs
  } // while queue not empty
}

<<<<<<< HEAD
=======
template void LatticeFasterDecoder::ProcessNonemitting<fst::ConstFst<fst::StdArc>>(
        BaseFloat cutoff);
template void LatticeFasterDecoder::ProcessNonemitting<fst::VectorFst<fst::StdArc>>(
        BaseFloat cutoff);
template void LatticeFasterDecoder::ProcessNonemitting<fst::Fst<fst::StdArc>>(
        BaseFloat cutoff);

void LatticeFasterDecoder::ProcessNonemittingWrapper(BaseFloat cost_cutoff) {
  if (fst_.Type() == "const") {
    return LatticeFasterDecoder::ProcessNonemitting<fst::ConstFst<Arc>>(cost_cutoff);
  } else if (fst_.Type() == "vector") {
    return LatticeFasterDecoder::ProcessNonemitting<fst::VectorFst<Arc>>(cost_cutoff);
  } else {
    return LatticeFasterDecoder::ProcessNonemitting<fst::Fst<Arc>>(cost_cutoff);
  }
}
>>>>>>> e26347fc

template <typename FST, typename Token>
void LatticeFasterDecoderTpl<FST, Token>::DeleteElems(Elem *list) {
  for (Elem *e = list, *e_tail; e != NULL; e = e_tail) {
    e_tail = e->tail;
    toks_.Delete(e);
  }
}

template <typename FST, typename Token>
void LatticeFasterDecoderTpl<FST, Token>::ClearActiveTokens() { // a cleanup routine, at utt end/begin
  for (size_t i = 0; i < active_toks_.size(); i++) {
    // Delete all tokens alive on this frame, and any forward
    // links they may have.
    for (Token *tok = active_toks_[i].toks; tok != NULL; ) {
      DeleteForwardLinks(tok);
      Token *next_tok = tok->next;
      delete tok;
      num_toks_--;
      tok = next_tok;
    }
  }
  active_toks_.clear();
  KALDI_ASSERT(num_toks_ == 0);
}

// static
template <typename FST, typename Token>
void LatticeFasterDecoderTpl<FST, Token>::TopSortTokens(
    Token *tok_list, std::vector<Token*> *topsorted_list) {
  unordered_map<Token*, int32> token2pos;
  typedef typename unordered_map<Token*, int32>::iterator IterType;
  int32 num_toks = 0;
  for (Token *tok = tok_list; tok != NULL; tok = tok->next)
    num_toks++;
  int32 cur_pos = 0;
  // We assign the tokens numbers num_toks - 1, ... , 2, 1, 0.
  // This is likely to be in closer to topological order than
  // if we had given them ascending order, because of the way
  // new tokens are put at the front of the list.
  for (Token *tok = tok_list; tok != NULL; tok = tok->next)
    token2pos[tok] = num_toks - ++cur_pos;

  unordered_set<Token*> reprocess;

  for (IterType iter = token2pos.begin(); iter != token2pos.end(); ++iter) {
    Token *tok = iter->first;
    int32 pos = iter->second;
    for (ForwardLinkT *link = tok->links; link != NULL; link = link->next) {
      if (link->ilabel == 0) {
        // We only need to consider epsilon links, since non-epsilon links
        // transition between frames and this function only needs to sort a list
        // of tokens from a single frame.
        IterType following_iter = token2pos.find(link->next_tok);
        if (following_iter != token2pos.end()) { // another token on this frame,
                                                 // so must consider it.
          int32 next_pos = following_iter->second;
          if (next_pos < pos) { // reassign the position of the next Token.
            following_iter->second = cur_pos++;
            reprocess.insert(link->next_tok);
          }
        }
      }
    }
    // In case we had previously assigned this token to be reprocessed, we can
    // erase it from that set because it's "happy now" (we just processed it).
    reprocess.erase(tok);
  }

  size_t max_loop = 1000000, loop_count; // max_loop is to detect epsilon cycles.
  for (loop_count = 0;
       !reprocess.empty() && loop_count < max_loop; ++loop_count) {
    std::vector<Token*> reprocess_vec;
    for (typename unordered_set<Token*>::iterator iter = reprocess.begin();
         iter != reprocess.end(); ++iter)
      reprocess_vec.push_back(*iter);
    reprocess.clear();
    for (typename std::vector<Token*>::iterator iter = reprocess_vec.begin();
         iter != reprocess_vec.end(); ++iter) {
      Token *tok = *iter;
      int32 pos = token2pos[tok];
      // Repeat the processing we did above (for comments, see above).
      for (ForwardLinkT *link = tok->links; link != NULL; link = link->next) {
        if (link->ilabel == 0) {
          IterType following_iter = token2pos.find(link->next_tok);
          if (following_iter != token2pos.end()) {
            int32 next_pos = following_iter->second;
            if (next_pos < pos) {
              following_iter->second = cur_pos++;
              reprocess.insert(link->next_tok);
            }
          }
        }
      }
    }
  }
  KALDI_ASSERT(loop_count < max_loop && "Epsilon loops exist in your decoding "
               "graph (this is not allowed!)");

  topsorted_list->clear();
  topsorted_list->resize(cur_pos, NULL);  // create a list with NULLs in between.
  for (IterType iter = token2pos.begin(); iter != token2pos.end(); ++iter)
    (*topsorted_list)[iter->second] = iter->first;
}

// Instantiate the template for the combination of token types and FST types
// that we'll need.
template class LatticeFasterDecoderTpl<fst::Fst<fst::StdArc>, decoder::StdToken>;
template class LatticeFasterDecoderTpl<fst::VectorFst<fst::StdArc>, decoder::StdToken >;
template class LatticeFasterDecoderTpl<fst::ConstFst<fst::StdArc>, decoder::StdToken >;
template class LatticeFasterDecoderTpl<fst::GrammarFst, decoder::StdToken>;

template class LatticeFasterDecoderTpl<fst::Fst<fst::StdArc> , decoder::BackpointerToken>;
template class LatticeFasterDecoderTpl<fst::VectorFst<fst::StdArc>, decoder::BackpointerToken >;
template class LatticeFasterDecoderTpl<fst::ConstFst<fst::StdArc>, decoder::BackpointerToken >;
template class LatticeFasterDecoderTpl<fst::GrammarFst, decoder::BackpointerToken>;


} // end namespace kaldi.<|MERGE_RESOLUTION|>--- conflicted
+++ resolved
@@ -898,25 +898,6 @@
   } // while queue not empty
 }
 
-<<<<<<< HEAD
-=======
-template void LatticeFasterDecoder::ProcessNonemitting<fst::ConstFst<fst::StdArc>>(
-        BaseFloat cutoff);
-template void LatticeFasterDecoder::ProcessNonemitting<fst::VectorFst<fst::StdArc>>(
-        BaseFloat cutoff);
-template void LatticeFasterDecoder::ProcessNonemitting<fst::Fst<fst::StdArc>>(
-        BaseFloat cutoff);
-
-void LatticeFasterDecoder::ProcessNonemittingWrapper(BaseFloat cost_cutoff) {
-  if (fst_.Type() == "const") {
-    return LatticeFasterDecoder::ProcessNonemitting<fst::ConstFst<Arc>>(cost_cutoff);
-  } else if (fst_.Type() == "vector") {
-    return LatticeFasterDecoder::ProcessNonemitting<fst::VectorFst<Arc>>(cost_cutoff);
-  } else {
-    return LatticeFasterDecoder::ProcessNonemitting<fst::Fst<Arc>>(cost_cutoff);
-  }
-}
->>>>>>> e26347fc
 
 template <typename FST, typename Token>
 void LatticeFasterDecoderTpl<FST, Token>::DeleteElems(Elem *list) {
