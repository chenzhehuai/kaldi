--- conflicted
+++ resolved
@@ -65,29 +65,6 @@
       // (this would normally be a script error or some kind of failure).
     }
   }
-<<<<<<< HEAD
-
-  if (determinize) {
-    CompactLattice fst;
-    decoder.GetLattice(&fst);
-    if (fst.NumStates() == 0)
-      KALDI_ERR << "Unexpected problem getting lattice for utterance "
-                << utt;
-    if (acoustic_scale != 0.0) // We'll write the lattice without acoustic scaling
-      fst::ScaleLattice(fst::AcousticLatticeScale(1.0 / acoustic_scale), &fst); 
-    compact_lattice_writer->Write(utt, fst);
-  } else {
-    Lattice fst;
-    decoder.GetRawLattice(&fst);
-    if (fst.NumStates() == 0)
-      KALDI_ERR << "Unexpected problem getting lattice for utterance "
-                << utt;
-    fst::Connect(&fst); // Will get rid of this later... shouldn't have any
-    // disconnected states there, but we seem to.
-    if (acoustic_scale != 0.0) // We'll write the lattice without acoustic scaling
-      fst::ScaleLattice(fst::AcousticLatticeScale(1.0 / acoustic_scale), &fst); 
-    lattice_writer->Write(utt, fst);
-=======
   bool has_gselect = false;
   if (gselect_reader.IsOpen()) {
     has_gselect = gselect_reader.HasKey(utt)
@@ -95,7 +72,6 @@
     if (!has_gselect)
       KALDI_WARN << "No Gaussian-selection info available for utterance "
                  << utt << " (or wrong size)";
->>>>>>> b42b9b73
   }
   std::vector<std::vector<int32> > empty_gselect;
   const std::vector<std::vector<int32> > *gselect =
