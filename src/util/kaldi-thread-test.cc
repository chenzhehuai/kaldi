--- conflicted
+++ resolved
@@ -128,10 +128,6 @@
 int main() {
   using namespace kaldi;
   TestThreads();
-<<<<<<< HEAD
-  for (int32 i = 0; i < 20; i++)
-=======
   for (int32 i = 0; i < 10; i++)
->>>>>>> e31776f8
     TestTaskSequencer();
 }