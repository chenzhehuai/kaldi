--- conflicted
+++ resolved
@@ -197,11 +197,7 @@
 
 int main() {
   using namespace kaldi;
-<<<<<<< HEAD
-  SetVerboseLevel(5);
-=======
   SetVerboseLevel(4);
->>>>>>> 949d1b7d
   for (int i = 0; i < 10; i++)
     UnitTestIvectorExtractor();
   std::cout << "Test OK.\n";
